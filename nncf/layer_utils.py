import torch
import torch.nn as nn

from nncf.common.utils.registry import Registry

COMPRESSION_MODULES = Registry('compression modules')


class ProxyModule:
    def __init__(self, module):
        self._module = module

    def __getattr__(self, name):
        return getattr(self._module, name)


class _NNCFModuleMixin:
    """Default class for modules that will be optimized by NNCF.

        Attributes:
            op_func_name    Name of corresponding torch function.
            target_weight_dim_for_compression   Target dimension of weights that will be compressed in some algorithms.
            ignored_algorithms   List of algorithms that will skip the module.
            _custom_forward_fn  wrapper of the custom forward function that is called with `self` argument equals to the
                ProxyModule
        """

    op_func_name = ""
    target_weight_dim_for_compression = 0
    _custom_forward_fn = None
    ignored_algorithms = []

    def __init__(self, *args, **kwargs):
        super().__init__(*args, **kwargs)
        _NNCFModuleMixin.add_mixin_fields(self)

    @staticmethod
    def add_mixin_fields(obj):
        obj.pre_ops = nn.ModuleDict()
        obj.post_ops = nn.ModuleDict()

    def get_pre_op(self, key):
        return self.pre_ops[key]

    def get_post_op(self, key):
        return self.post_ops[key]

    def register_pre_forward_operation(self, op):
        key = str(len(self.pre_ops))
        self.pre_ops[key] = op
        return key

    def remove_pre_forward_operation(self, key):
        return self.pre_ops.pop(key)

    def register_post_forward_operation(self, op):
        key = str(len(self.post_ops))
        self.post_ops[key] = op
        return key

    def remove_post_forward_operation(self, key):
        return self.post_ops.pop(key)

    def reset(self):
        self.pre_ops.clear()
        self.post_ops.clear()

    def forward(self, *args):
        proxy_module = ProxyModule(self)
        for op in self.pre_ops.values():
            op_args = op(proxy_module, args)
            if op_args is not None:
                if not isinstance(op_args, tuple):
                    op_args = tuple([op_args])
                args = op_args
        forward_fn = self._custom_forward_fn.__func__ if self._custom_forward_fn else super().forward.__func__
        results = forward_fn(proxy_module, *args)
        for op in self.post_ops.values():
            op_results = op(proxy_module, results)
            if op_results is not None:
                results = op_results
        return results


class CompressionParameter(nn.Parameter):
    """
    The class that should be used in all compression algorithms instead of torch.nn.Parameter.

    This class utilize `compression_lr_multiplier` parameter from :class:`nncf.NNCFConfig`
    to increase/decrease gradients for compression algorithms' parameters.
<<<<<<< HEAD
=======

    N.B. If you want to set `requires_grad` parameter, please only use `requires_grad_` method.
>>>>>>> 438979df
    """

    def __new__(cls, data: torch.Tensor = None, requires_grad: bool = True, compression_lr_multiplier: float = None):
        return super().__new__(cls, data, requires_grad=requires_grad)

    def __init__(self, data: torch.Tensor = None, requires_grad: bool = True, compression_lr_multiplier: float = None):
        """

        Args:
            data: Parameter tensor
            requires_grad: If the parameter requires gradient
            compression_lr_multiplier: Multiplier for gradient values
        """
        super().__init__()
<<<<<<< HEAD

        if compression_lr_multiplier is not None and self.dtype.is_floating_point:
            self.requires_grad = True
            self.register_hook(lambda grad: compression_lr_multiplier * grad)
            self.requires_grad = requires_grad
=======
        self._compression_lr_multiplier = compression_lr_multiplier
        self.requires_grad_(requires_grad)

    def _apply_compression_lr_multiplier(self):
        if self.requires_grad and self._compression_lr_multiplier is not None:
            self.register_hook(lambda grad: self._compression_lr_multiplier * grad)

    def requires_grad_(self, requires_grad=True):
        super().requires_grad_(requires_grad)
        self._apply_compression_lr_multiplier()
>>>>>>> 438979df
<|MERGE_RESOLUTION|>--- conflicted
+++ resolved
@@ -1,3 +1,416 @@
+"""
+ Copyright (c) 2019-2020 Intel Corporation
+ Licensed under the Apache License, Version 2.0 (the "License");
+ you may not use this file except in compliance with the License.
+ You may obtain a copy of the License at
+      http://www.apache.org/licenses/LICENSE-2.0
+ Unless required by applicable law or agreed to in writing, software
+ distributed under the License is distributed on an "AS IS" BASIS,
+ WITHOUT WARRANTIES OR CONDITIONS OF ANY KIND, either express or implied.
+ See the License for the specific language governing permissions and
+ limitations under the License.
+"""
+
+import contextlib
+import copy
+from typing import Iterable
+from typing import Tuple
+from typing import List
+from typing import Dict
+
+import pytest
+import torch
+from torch import nn
+from torch.nn import functional as F
+from torch.optim import SGD
+
+from nncf import NNCFConfig
+from nncf.layer_utils import CompressionParameter
+from tests.helpers import create_initialized_compressed_model
+from tests.helpers import create_random_mock_dataloader
+from tests.helpers import check_equal
+from tests.helpers import check_not_equal
+from tests.helpers import check_less
+from tests.helpers import check_greater
+from tests.helpers import get_grads
+from tests.helpers import LeNet
+from tests.helpers import RandomDatasetMock
+from tests.quantization.test_algo_quantization import get_quantization_config_without_range_init
+from tests.sparsity.rb.test_algo import get_basic_sparsity_config
+
+
+ALGO_NAME_TO_PATH_MAP = {
+    'quantization': 'nncf.quantization',
+    'rb_sparsity': 'nncf.sparsity.rb',
+    'binarization': 'nncf.binarization'
+}
+
+
+@contextlib.contextmanager
+def set_torch_seed(seed: int = 42):
+    saved_seed = torch.seed()
+    torch.manual_seed(seed)
+    yield
+    torch.manual_seed(saved_seed)
+
+
+def get_quantization_config() -> NNCFConfig:
+    config = get_quantization_config_without_range_init(LeNet.INPUT_SIZE[-1])
+    config['compression']['initializer'] = {
+        'range': {
+            'num_init_samples': 10
+        },
+        'batchnorm_adaptation': {
+            'num_bn_adaptation_samples': 0,
+        }
+    }
+    return config
+
+
+def get_sparsity_config() -> NNCFConfig:
+    config = get_basic_sparsity_config([1, *LeNet.INPUT_SIZE])
+    return config
+
+
+def get_binarization_config() -> NNCFConfig:
+    config = NNCFConfig()
+    config.update({
+        "model": "resnet18",
+
+        "input_info": {
+            "sample_size": [1, *LeNet.INPUT_SIZE]
+        },
+
+        "compression": [
+            {
+                "algorithm": "binarization",
+                "mode": "xnor",
+                "params": {
+                    "activations_quant_start_epoch": 0,
+                    "weights_quant_start_epoch": 0
+                }
+            }
+        ]
+    })
+    return config
+
+
+def get_config_algorithms(config: NNCFConfig) -> List[Dict]:
+    if isinstance(config['compression'], list):
+        algorithms = config['compression']
+    else:
+        algorithms = [config['compression']]
+    return algorithms
+
+
+def add_multiplier_to_config(config: NNCFConfig, local_multiplier: float = None, global_multiplier: float = None):
+    config = copy.deepcopy(config)
+
+    if local_multiplier is not None:
+        algorithms = get_config_algorithms(config)
+
+        for algo in algorithms:
+            algo.update({
+                'compression_lr_multiplier': local_multiplier
+            })
+
+    if global_multiplier is not None:
+        config['compression_lr_multiplier'] = global_multiplier
+
+    return config
+
+
+def get_multipliers_from_config(config: NNCFConfig) -> Dict[str, float]:
+    algo_to_multipliers = {}
+
+    algorithms = get_config_algorithms(config)
+    global_multiplier = config.get('compression_lr_multiplier', 1)
+    for algo in algorithms:
+        algo_name = algo['algorithm']
+        algo_to_multipliers[algo_name] = algo.get('compression_lr_multiplier', global_multiplier)
+
+    return algo_to_multipliers
+
+
+def merge_configs(configs: List[NNCFConfig], use_algo_list: bool = True) -> NNCFConfig:
+    res_config = None
+    algorithms = []
+
+    for source_config in configs:
+        source_config = copy.deepcopy(source_config)
+
+        algorithms.extend(get_config_algorithms(source_config))
+        del source_config['compression']
+
+        if res_config is None:
+            res_config = source_config
+        res_config.update(source_config)
+
+    if not use_algo_list:
+        if len(algorithms) > 1:
+            raise Exception('If there is more than one algorithm '
+                            'you could use only use_algo_list=True')
+        res_config['compression'] = algorithms[0]
+    else:
+        res_config['compression'] = algorithms
+
+    res_config['model'] = 'merged_model'
+    return res_config
+
+
+def get_configs_building_params() -> List[Dict]:
+    res = []
+    get_orig_config_fns = [get_quantization_config, get_sparsity_config, get_binarization_config]
+    num_orig_configs = len(get_orig_config_fns)
+
+    for global_multiplier in [0, 1, 10]:
+        res.append({
+                'get_orig_config_fns': get_orig_config_fns,
+                'multipliers': [None] * num_orig_configs,
+                'global_multiplier': global_multiplier,
+                'use_algo_list': True
+        })
+
+    global_multiplier = 10
+    multipliers = [global_multiplier * (1.1 ** i) for i in range(num_orig_configs)]
+
+    res.append({
+        'get_orig_config_fns': get_orig_config_fns,
+        'multipliers': multipliers,
+        'global_multiplier': global_multiplier,
+        'use_algo_list': True
+    })
+
+    for i in range(num_orig_configs):
+        cur_multipliers = copy.deepcopy(multipliers)
+        cur_multipliers[i] = None
+        res.append({
+            'get_orig_config_fns': get_orig_config_fns,
+            'multipliers': cur_multipliers,
+            'global_multiplier': None,
+            'use_algo_list': True
+        })
+
+    for get_orig_config_fn in get_orig_config_fns:
+        for use_algo_list in [False, True]:
+            for global_multiplier, multiplier in [(11, 10), (11, None), (None, 10)]:
+                res.append({
+                    'get_orig_config_fns': [get_orig_config_fn],
+                    'multipliers': [multiplier],
+                    'global_multiplier': global_multiplier,
+                    'use_algo_list': use_algo_list
+                })
+
+    return res
+
+
+@pytest.fixture(name='ref_and_target_configs',
+                params=get_configs_building_params())
+def ref_and_target_configs_(request) -> Tuple[NNCFConfig, NNCFConfig]:
+    ref_configs = [get_ref_config_fn() for get_ref_config_fn in request.param['get_orig_config_fns']]
+    ref_config = merge_configs(ref_configs, request.param['use_algo_list'])
+
+    target_configs = [add_multiplier_to_config(config, local_multiplier=multiplier)
+                      for config, multiplier in zip(ref_configs, request.param['multipliers'])]
+    target_config = merge_configs(target_configs, request.param['use_algo_list'])
+    target_config = add_multiplier_to_config(target_config, global_multiplier=request.param['global_multiplier'])
+
+    return ref_config, target_config
+
+
+class OneParameterModel(nn.Module):
+    INPUT_SIZE = 0,
+
+    def __init__(self, param):
+        super().__init__()
+        self.param = param
+
+    def forward(self, _x):
+        return self.param.sum()
+
+
+def create_initialized_one_parameter_model(parameter_cls: type, init_requires_grad: bool,
+                                           requires_grad_settings: List[Tuple[str, bool]],
+                                           multiplier: float = None) -> nn.Module:
+    with set_torch_seed():
+        data = torch.randn(size=(1, 1, 5, 5))
+        if parameter_cls is nn.Parameter:
+            param = parameter_cls(data, requires_grad=init_requires_grad)
+        elif parameter_cls is CompressionParameter:
+            param = parameter_cls(data, requires_grad=init_requires_grad,
+                                  compression_lr_multiplier=multiplier)
+        else:
+            raise Exception(f'Unsupported parameter type: {parameter_cls}')
+
+    for setting_type, requires_grad in requires_grad_settings:
+        if setting_type == 'attr':
+            param.requires_grad = requires_grad
+        elif setting_type == 'fn':
+            param.requires_grad_(requires_grad)
+        else:
+            raise Exception(f'Unsupported setting type: {setting_type}')
+
+    return OneParameterModel(param)
+
+
+def get_one_parameter_model_creation_params(for_training: bool = False) -> List[Dict]:
+    params = []
+    for init_requires_grad in [False, True]:
+        requires_grad_settings_list = [
+            [], [('attr', False)], [('attr', True)], [('fn', False)], [('fn', True)],
+            [('attr', not init_requires_grad), ('attr', True)], [('fn', not init_requires_grad), ('fn', True)],
+            [('attr', not init_requires_grad), ('fn', True)], [('fn', not init_requires_grad), ('attr', True)]
+        ]
+
+        for requires_grad_settings in requires_grad_settings_list:
+            trainable = init_requires_grad if len(requires_grad_settings) == 0 else requires_grad_settings[-1][1]
+            if for_training and not trainable:
+                continue
+            multipliers = [0.1, 1, 10] if trainable else [0.1]
+
+            for multiplier in multipliers:
+                params.append({
+                    'init_requires_grad': init_requires_grad,
+                    'requires_grad_settings': requires_grad_settings,
+                    'multiplier': multiplier
+                })
+    return params
+
+
+def perform_model_training_steps(model: nn.Module, train_loader, num_steps: int = 1) -> nn.Module:
+    with set_torch_seed():
+        train_loader = iter(train_loader)
+        optimizer = SGD(model.parameters(), lr=0.1)
+
+        # This block of code is needed to initialize scale in the binarization algorithm
+        # TODO: perform binarization scale init in the same way as for quantization
+        with torch.no_grad():
+            x, y_gt = next(train_loader)
+            model(x)
+
+        for _ in range(num_steps):
+            optimizer.zero_grad()
+            x, y_gt = next(train_loader)
+            y = model(x)
+            loss = F.mse_loss(y.sum(), y_gt)
+
+            loss.backward()
+            optimizer.step()
+
+    return model
+
+
+def get_params_grouped_by_algorithms(model: nn.Module) -> Dict[str, Iterable[nn.Parameter]]:
+    cls_name_to_params = {}
+    for module in model.modules():
+        params = module.parameters(recurse=False)
+        full_cls_name = '.'.join([module.__class__.__module__, module.__class__.__name__])
+        if full_cls_name not in cls_name_to_params:
+            cls_name_to_params[full_cls_name] = []
+        cls_name_to_params[full_cls_name].extend(params)
+
+    algo_name_to_params = {}
+    for cls_name, params in cls_name_to_params.items():
+        params = [param for param in params if param.requires_grad]
+        if len(params) == 0:
+            continue
+
+        algo_name = 'regular'
+        for cur_algo_name, cur_algo_path in ALGO_NAME_TO_PATH_MAP.items():
+            if cur_algo_path in cls_name:
+                algo_name = cur_algo_name
+
+        if algo_name not in algo_name_to_params:
+            algo_name_to_params[algo_name] = []
+        algo_name_to_params[algo_name].extend(params)
+
+    return algo_name_to_params
+
+
+def get_lenet_params_after_training_steps(config: NNCFConfig, num_steps=1):
+    with set_torch_seed():
+        train_loader = create_random_mock_dataloader(config, num_samples=10)
+        model = LeNet()
+        for param in model.parameters():
+            nn.init.normal_(param)
+
+        model = create_initialized_compressed_model(model, config, train_loader)
+        model = perform_model_training_steps(model, train_loader, num_steps)
+    return get_params_grouped_by_algorithms(model)
+
+
+def get_one_parameter_model_param_after_training_steps(model: nn.Module, num_steps=1):
+    with set_torch_seed():
+        train_loader = torch.utils.data.DataLoader(RandomDatasetMock(model.INPUT_SIZE),
+                                                   batch_size=1, shuffle=False, num_workers=0, drop_last=True)
+        model = perform_model_training_steps(model, train_loader, num_steps)
+
+    return model.parameters()
+
+
+def test_if_algorithms_add_params(ref_and_target_configs: Tuple[NNCFConfig, NNCFConfig]):
+    base_config, config_with_multiplier = ref_and_target_configs
+
+    algo_to_params = get_lenet_params_after_training_steps(config_with_multiplier, num_steps=0)
+    algo_names = get_multipliers_from_config(base_config).keys()
+
+    assert sorted(algo_to_params.keys()) == sorted(list(algo_names) + ['regular'])
+
+
+@pytest.mark.parametrize('creation_params', get_one_parameter_model_creation_params(for_training=False))
+def test_if_parameter_is_initialized_correctly(creation_params: Dict):
+    ref_model = create_initialized_one_parameter_model(nn.Parameter, **creation_params)
+    target_model = create_initialized_one_parameter_model(CompressionParameter, **creation_params)
+
+    assert pytest.approx(ref_model.param.data) == target_model.param.data
+    assert ref_model.param.requires_grad == target_model.param.requires_grad
+
+    if ref_model.param.requires_grad:
+        get_one_parameter_model_param_after_training_steps(target_model)
+    else:
+        with pytest.raises(Exception):
+            get_one_parameter_model_param_after_training_steps(target_model)
+
+
+def check_if_grads_are_multiplied(ref_params: Iterable[nn.Parameter], target_params: Iterable[nn.Parameter],
+                                  multiplier: float):
+    ref_grads = get_grads(ref_params)
+    ref_grads = [multiplier * grad for grad in ref_grads]
+    target_grads = get_grads(target_params)
+
+    check_equal(ref_grads, target_grads)
+
+
+def test_if_setting_multipliers_in_config_multiplies_grads_values(
+        ref_and_target_configs: Tuple[NNCFConfig, NNCFConfig]
+):
+    base_config, config_with_multiplier = ref_and_target_configs
+
+    ref_params = get_lenet_params_after_training_steps(base_config)
+    target_params = get_lenet_params_after_training_steps(config_with_multiplier)
+    multipliers = get_multipliers_from_config(config_with_multiplier)
+    multipliers['regular'] = 1
+
+    for algo in ref_params:
+        check_if_grads_are_multiplied(ref_params[algo], target_params[algo], multipliers[algo])
+
+
+@pytest.mark.parametrize('creation_params', get_one_parameter_model_creation_params(for_training=True))
+def test_if_setting_multiplier_in_parameter_multiplies_grads_values(creation_params: Dict):
+    ref_model = create_initialized_one_parameter_model(nn.Parameter, **creation_params)
+    target_model = create_initialized_one_parameter_model(CompressionParameter, **creation_params)
+
+    ref_model_params = get_one_parameter_model_param_after_training_steps(ref_model)
+    target_model_params = get_one_parameter_model_param_after_training_steps(target_model)
+
+    assert list(target_model_params)[0].requires_grad
+    check_if_grads_are_multiplied(ref_model_params, target_model_params, creation_params['multiplier'])
+
+
+def check_if_zero_multiplier_freezes_training(params: Iterable[nn.Parameter], orig_params: Iterable[nn.Parameter],
+                                              multiplier: float):
+    if multiplier == 0:
+        check_equal(orig_params, params)
 import torch
 import torch.nn as nn
 
@@ -88,11 +501,6 @@
 
     This class utilize `compression_lr_multiplier` parameter from :class:`nncf.NNCFConfig`
     to increase/decrease gradients for compression algorithms' parameters.
-<<<<<<< HEAD
-=======
-
-    N.B. If you want to set `requires_grad` parameter, please only use `requires_grad_` method.
->>>>>>> 438979df
     """
 
     def __new__(cls, data: torch.Tensor = None, requires_grad: bool = True, compression_lr_multiplier: float = None):
@@ -107,21 +515,8 @@
             compression_lr_multiplier: Multiplier for gradient values
         """
         super().__init__()
-<<<<<<< HEAD
 
         if compression_lr_multiplier is not None and self.dtype.is_floating_point:
             self.requires_grad = True
             self.register_hook(lambda grad: compression_lr_multiplier * grad)
-            self.requires_grad = requires_grad
-=======
-        self._compression_lr_multiplier = compression_lr_multiplier
-        self.requires_grad_(requires_grad)
-
-    def _apply_compression_lr_multiplier(self):
-        if self.requires_grad and self._compression_lr_multiplier is not None:
-            self.register_hook(lambda grad: self._compression_lr_multiplier * grad)
-
-    def requires_grad_(self, requires_grad=True):
-        super().requires_grad_(requires_grad)
-        self._apply_compression_lr_multiplier()
->>>>>>> 438979df
+            self.requires_grad = requires_grad